#!/usr/bin/env python
#
# ==============================
# Copyright 2011 Whamcloud, Inc.
# ==============================

import hydra_agent.actions as actions
from hydra_agent.store import store_init

import pickle
import simplejson as json
import argparse

if __name__ == '__main__':
    store_init()

    parser = argparse.ArgumentParser(description = 'Hydra Agent.')
    subparsers = parser.add_subparsers()

<<<<<<< HEAD
    parser_register_target = subparsers.add_parser('register-target',
                                                   help='register a target')
    parser_register_target.add_argument('--device', required=True,
                                        help='device for target')
    parser_register_target.add_argument('--mountpoint', required=True,
                                         help='mountpoint for target')
    parser_register_target.set_defaults(func=actions.register_target)


    parser_configure_ha = subparsers.add_parser('configure-ha',
                                 help='configure a target\'s HA parameters')
    parser_configure_ha.add_argument('--device', required=True,
                                     help='device for target')
    parser_configure_ha.add_argument('--label', required=True,
                                     help='label for target')
    parser_configure_ha.add_argument('--serial', required=True,
                                     help='serial of target to configure')
    parser_configure_ha.add_argument('--primary', action='store_true',
                                     help='target is primary on this node')
    parser_configure_ha.add_argument('--mountpoint', required=True,
                                     help='mountpoint for target')
    parser_configure_ha.set_defaults(func=actions.configure_ha)


    parser_unconfigure_ha = subparsers.add_parser('unconfigure-ha',
                                 help='unconfigure a target\'s HA parameters')
    parser_unconfigure_ha.add_argument('--label', required=True,
                                       help='label for target')
    parser_unconfigure_ha.add_argument('--serial', required=True,
                                       help='serial of target to unconfigure')
    parser_unconfigure_ha.add_argument('--primary', action='store_true',
                                       help='target is primary on this node')
    parser_unconfigure_ha.set_defaults(func=actions.unconfigure_ha)


    parser_mount_target = subparsers.add_parser('mount-target',
                                                help='mount a target')
    parser_mount_target.add_argument('--label', required=True,
                                     help='label of target to mount')
    parser_mount_target.set_defaults(func=actions.mount_target)

    parser_unmount_target = subparsers.add_parser('unmount-target',
                                                  help='unmount a target')
    parser_unmount_target.add_argument('--label', required=True,
                                       help='label of target to unmount')
    parser_unmount_target.set_defaults(func=actions.unmount_target)

    parser_start_target = subparsers.add_parser('start-target',
                                                help='start a target')
    parser_start_target.add_argument('--label', required=True,
                                       help='label of target to start')
    parser_start_target.add_argument('--serial', required=True,
                                     help='serial of target to start')
    parser_start_target.set_defaults(func=actions.start_target)

    parser_stop_target = subparsers.add_parser('stop-target',
                                               help='stop a target')
    parser_stop_target.add_argument('--label', required=True,
                                    help='label of target to stop')
    parser_stop_target.add_argument('--serial', required=True,
                                    help='serial of target to stop')
    parser_stop_target.set_defaults(func=actions.stop_target)

    parser_format_target = subparsers.add_parser('format-target',
                                                 help='format a target')
    parser_format_target.add_argument('--args', required=True,
                                      help='format arguments')
    parser_format_target.set_defaults(func=actions.format_target)

    parser_migrate_target = subparsers.add_parser('migrate-target',
                                            help='migrate a target to a node')
    parser_migrate_target.add_argument('--label', required=True,
                                       help='label of target to migrate')
    parser_migrate_target.add_argument('--node', required=True,
                                       help='node to migrate target to')
    parser_migrate_target.set_defaults(func=actions.migrate_target)

    parser_unmigrate_target = subparsers.add_parser('unmigrate-target',
                                         help='cancel prevous target migrate')
    parser_unmigrate_target.add_argument('--label', required=True,
                                help='label of target to cancel migration of')
    parser_unmigrate_target.set_defaults(func=actions.unmigrate_target)

    parser_fail_node = subparsers.add_parser('fail-node',
                                       help='fail (i.e. shut down) this node')
    parser_fail_node.set_defaults(func=actions.fail_node)

    parser_configure_rsyslog = subparsers.add_parser('configure-rsyslog',
=======
    p = subparsers.add_parser('register-target', help='register a target')
    p.add_argument('--device', required=True, help='device for target')
    p.add_argument('--mountpoint', required=True, help='mountpoint for target')
    p.set_defaults(func=actions.register_target)

    p = subparsers.add_parser('configure-ha',
                              help='configure a target\'s HA parameters')
    p.add_argument('--device', required=True, help='device of the target')
    p.add_argument('--label', required=True, help='label of the target')
    p.add_argument('--uuid', required=True, help='uuid of the target')
    p.add_argument('--serial', required=True, help='serial of the target')
    p.add_argument('--primary', action='store_true',
                   help='target is primary on this node')
    p.add_argument('--mountpoint', required=True, help='mountpoint for target')
    p.set_defaults(func=actions.configure_ha)

    p = subparsers.add_parser('unconfigure-ha',
                              help='unconfigure a target\'s HA parameters')
    p.add_argument('--label', required=True, help='label of the target')
    p.add_argument('--uuid', required=True, help='uuid of the target')
    p.add_argument('--serial', required=True, help='serial of target')
    p.add_argument('--primary', action='store_true',
                   help='target is primary on this node')
    p.set_defaults(func=actions.unconfigure_ha)

    p = subparsers.add_parser('mount-target', help='mount a target')
    p.add_argument('--label', required=True, help='label of target to mount')
    p.set_defaults(func=actions.mount_target)

    p = subparsers.add_parser('unmount-target', help='unmount a target')
    p.add_argument('--label', required=True, help='label of target to unmount')
    p.set_defaults(func=actions.unmount_target)

    p = subparsers.add_parser('start-target', help='start a target')
    p.add_argument('--label', required=True, help='label of target to start')
    p.add_argument('--serial', required=True, help='serial of target to start')
    p.set_defaults(func=actions.start_target)

    p = subparsers.add_parser('stop-target', help='stop a target')
    p.add_argument('--label', required=True, help='label of target to stop')
    p.add_argument('--serial', required=True, help='serial of target to stop')
    p.set_defaults(func=actions.stop_target)

    p = subparsers.add_parser('format-target', help='format a target')
    p.add_argument('--args', required=True, help='format arguments')
    p.set_defaults(func=actions.format_target)

    p = subparsers.add_parser('locate-device',
                         help='find a device node path from a filesystem UUID')
    p.add_argument('--uuid', required=True, help='label of target to find')
    p.set_defaults(func=actions.locate_device)

    p = subparsers.add_parser('migrate-target',
                              help='migrate a target to a node')
    p.add_argument('--label', required=True, help='label of target to migrate')
    p.add_argument('--node', required=True, help='node to migrate target to')
    p.set_defaults(func=actions.migrate_target)

    p = subparsers.add_parser('unmigrate-target',
                              help='cancel prevous target migrate')
    p.add_argument('--label', required=True,
                   help='label of target to cancel migration of')
    p.set_defaults(func=actions.unmigrate_target)

    p = subparsers.add_parser('fail-node',
                              help='fail (i.e. shut down) this node')
    p.set_defaults(func=actions.fail_node)

    p = subparsers.add_parser('configure-rsyslog',
>>>>>>> b488963d
                          help='configure rsyslog to forward to another node')
    p.add_argument('--node', required=True, help='node to direct syslog to')
    p.set_defaults(func=actions.configure_rsyslog)

    p = subparsers.add_parser('unconfigure-rsyslog',
                        help='unconfigure rsyslog to forward to another node')
    p.set_defaults(func=actions.unconfigure_rsyslog)

    p = subparsers.add_parser('get-fqdn')
    p.set_defaults(func=actions.get_fqdn)
    p = subparsers.add_parser('update-scan')
    p.set_defaults(func=actions.update_scan)
    p = subparsers.add_parser('detect-scan')
    p.set_defaults(func=actions.detect_scan)
    p = subparsers.add_parser('lnet-scan')
    p.set_defaults(func=actions.lnet_scan)
    p = subparsers.add_parser('device-scan')
    p.set_defaults(func=actions.device_scan)
    p = subparsers.add_parser('set-conf-param')
    p.add_argument('--args', required=True)
    p.set_defaults(func=actions.set_conf_param)
    p = subparsers.add_parser('stop-lnet')
    p.set_defaults(func=actions.stop_lnet)
    p = subparsers.add_parser('start-lnet')
    p.set_defaults(func=actions.start_lnet)
    p = subparsers.add_parser('load-lnet')
    p.set_defaults(func=actions.load_lnet)
    p = subparsers.add_parser('unload-lnet')
    p.set_defaults(func=actions.unload_lnet)
    p = subparsers.add_parser('clear-targets')
    p.set_defaults(func=actions.clear_targets)

<<<<<<< HEAD
=======
    p= subparsers.add_parser('audit', help='report lustre status')
    p.set_defaults(func=actions.audit)

>>>>>>> b488963d
    try:
        args = parser.parse_args()
        result = args.func(args)
        print json.dumps({'success': True, 'result': result}, indent = 2)
    except Exception, e:
        import sys
        import traceback
        exc_info = sys.exc_info()
        backtrace = '\n'.join(traceback.format_exception(*(exc_info or sys.exc_info())))
        sys.stderr.write("%s\n" % backtrace)

        print json.dumps({'success': False, 'exception': pickle.dumps(e), 'backtrace': backtrace}, indent=2)
        # NB having caught the exception, we will finally return 0.  This is done in order to distinguish between internal errors in hydra-agent (nonzero return value) and exceptions while running command errors (zero return value, exception serialized and output)

<|MERGE_RESOLUTION|>--- conflicted
+++ resolved
@@ -17,96 +17,6 @@
     parser = argparse.ArgumentParser(description = 'Hydra Agent.')
     subparsers = parser.add_subparsers()
 
-<<<<<<< HEAD
-    parser_register_target = subparsers.add_parser('register-target',
-                                                   help='register a target')
-    parser_register_target.add_argument('--device', required=True,
-                                        help='device for target')
-    parser_register_target.add_argument('--mountpoint', required=True,
-                                         help='mountpoint for target')
-    parser_register_target.set_defaults(func=actions.register_target)
-
-
-    parser_configure_ha = subparsers.add_parser('configure-ha',
-                                 help='configure a target\'s HA parameters')
-    parser_configure_ha.add_argument('--device', required=True,
-                                     help='device for target')
-    parser_configure_ha.add_argument('--label', required=True,
-                                     help='label for target')
-    parser_configure_ha.add_argument('--serial', required=True,
-                                     help='serial of target to configure')
-    parser_configure_ha.add_argument('--primary', action='store_true',
-                                     help='target is primary on this node')
-    parser_configure_ha.add_argument('--mountpoint', required=True,
-                                     help='mountpoint for target')
-    parser_configure_ha.set_defaults(func=actions.configure_ha)
-
-
-    parser_unconfigure_ha = subparsers.add_parser('unconfigure-ha',
-                                 help='unconfigure a target\'s HA parameters')
-    parser_unconfigure_ha.add_argument('--label', required=True,
-                                       help='label for target')
-    parser_unconfigure_ha.add_argument('--serial', required=True,
-                                       help='serial of target to unconfigure')
-    parser_unconfigure_ha.add_argument('--primary', action='store_true',
-                                       help='target is primary on this node')
-    parser_unconfigure_ha.set_defaults(func=actions.unconfigure_ha)
-
-
-    parser_mount_target = subparsers.add_parser('mount-target',
-                                                help='mount a target')
-    parser_mount_target.add_argument('--label', required=True,
-                                     help='label of target to mount')
-    parser_mount_target.set_defaults(func=actions.mount_target)
-
-    parser_unmount_target = subparsers.add_parser('unmount-target',
-                                                  help='unmount a target')
-    parser_unmount_target.add_argument('--label', required=True,
-                                       help='label of target to unmount')
-    parser_unmount_target.set_defaults(func=actions.unmount_target)
-
-    parser_start_target = subparsers.add_parser('start-target',
-                                                help='start a target')
-    parser_start_target.add_argument('--label', required=True,
-                                       help='label of target to start')
-    parser_start_target.add_argument('--serial', required=True,
-                                     help='serial of target to start')
-    parser_start_target.set_defaults(func=actions.start_target)
-
-    parser_stop_target = subparsers.add_parser('stop-target',
-                                               help='stop a target')
-    parser_stop_target.add_argument('--label', required=True,
-                                    help='label of target to stop')
-    parser_stop_target.add_argument('--serial', required=True,
-                                    help='serial of target to stop')
-    parser_stop_target.set_defaults(func=actions.stop_target)
-
-    parser_format_target = subparsers.add_parser('format-target',
-                                                 help='format a target')
-    parser_format_target.add_argument('--args', required=True,
-                                      help='format arguments')
-    parser_format_target.set_defaults(func=actions.format_target)
-
-    parser_migrate_target = subparsers.add_parser('migrate-target',
-                                            help='migrate a target to a node')
-    parser_migrate_target.add_argument('--label', required=True,
-                                       help='label of target to migrate')
-    parser_migrate_target.add_argument('--node', required=True,
-                                       help='node to migrate target to')
-    parser_migrate_target.set_defaults(func=actions.migrate_target)
-
-    parser_unmigrate_target = subparsers.add_parser('unmigrate-target',
-                                         help='cancel prevous target migrate')
-    parser_unmigrate_target.add_argument('--label', required=True,
-                                help='label of target to cancel migration of')
-    parser_unmigrate_target.set_defaults(func=actions.unmigrate_target)
-
-    parser_fail_node = subparsers.add_parser('fail-node',
-                                       help='fail (i.e. shut down) this node')
-    parser_fail_node.set_defaults(func=actions.fail_node)
-
-    parser_configure_rsyslog = subparsers.add_parser('configure-rsyslog',
-=======
     p = subparsers.add_parser('register-target', help='register a target')
     p.add_argument('--device', required=True, help='device for target')
     p.add_argument('--mountpoint', required=True, help='mountpoint for target')
@@ -176,7 +86,6 @@
     p.set_defaults(func=actions.fail_node)
 
     p = subparsers.add_parser('configure-rsyslog',
->>>>>>> b488963d
                           help='configure rsyslog to forward to another node')
     p.add_argument('--node', required=True, help='node to direct syslog to')
     p.set_defaults(func=actions.configure_rsyslog)
@@ -209,12 +118,6 @@
     p = subparsers.add_parser('clear-targets')
     p.set_defaults(func=actions.clear_targets)
 
-<<<<<<< HEAD
-=======
-    p= subparsers.add_parser('audit', help='report lustre status')
-    p.set_defaults(func=actions.audit)
-
->>>>>>> b488963d
     try:
         args = parser.parse_args()
         result = args.func(args)
