if [ -n "$JENKINS_URL" ]; then
    export JENKINS=true
else
    export JENKINS=false
    export MAKE_TARGET="$1"
fi

[ -r localenv ] && . localenv

spacelist_to_commalist() {
    echo $@ | tr ' ' ','
}

set_distro_vars() {
    distro="$1"

    if [ "$distro" = "el7" ]; then
        if ${upgrade_test}; then
            export TEST_DISTRO_VERSION=${TEST_DISTRO_VERSION:-"7.3"}
            export UPGRADE_DISTRO_VERSION=${UPGRADE_DISTRO_VERSION:-"7.4"}
        else
            export TEST_DISTRO_VERSION=${TEST_DISTRO_VERSION:-"7.4"}
        fi
    else
       if ${upgrade_test}; then
           export TEST_DISTRO_VERSION=${TEST_DISTRO_VERSION:-"6.7"}
           export UPGRADE_DISTRO_VERSION=${UPGRADE_DISTRO_VERSION:-"6.7"}
       else
           export TEST_DISTRO_VERSION=${TEST_DISTRO_VERSION:-"6.7"}
       fi
    fi
}

set_defaults() {
    upgrade_test="$1"

    export CHROMA_DIR=${CHROMA_DIR:-"$PWD/intel-manager-for-lustre/"}

    d=${0%/*}
    if [[ $d != /* ]]; then
        d=${PWD}/$d
    fi
    while [ ! -f $d/include/Makefile.version ]; do
        d=${d%/*}
    done
    export IEEL_VERSION=$(make -s -f $d/include/Makefile.version .ieel_version)
    export SHORT_ARCHIVE_NAME="$(make -s -f $d/include/Makefile.version .short_archive_name)"
    export ARCHIVE_NAME="$SHORT_ARCHIVE_NAME-$IEEL_VERSION.tar.gz"

    if $JENKINS; then
        export PROVISIONER=${PROVISIONER:-"$HOME/provisionchroma -v -S --provisioner /home/bmurrell/provisioner"}
    fi

    if [ -n "$PROVISIONER" ]; then
        export VAGRANT=false
    else
        export VAGRANT=true
    fi

    if [ "$MEASURE_COVERAGE" != "true" -a "$MEASURE_COVERAGE" != "false" ]; then
        if $JENKINS; then
            {
                echo "Whoa!  We hit TEI-3576."
                echo
                env
                echo
                echo "At test run start, env was:"
                cat /tmp/env-"$JOB_NAME"-"$BUILD_NUMBER"
            } | mail -s "TEI-3576" brian.murrell@intel.com
        fi

        # now set it to a sane value
        MEASURE_COVERAGE="false"
    fi
    rm -f /tmp/env-"$JOB_NAME"-"$BUILD_NUMBER"

    if $JENKINS; then
        JOB_NAME=${JOB_NAME%%/*}
        export JOB_NAME=${JOB_NAME:?"Need to set JOB_NAME"}
        export BUILD_JOB_NAME=${BUILD_JOB_NAME:?"Need to set BUILD_JOB_NAME"}
        export BUILD_JOB_BUILD_NUMBER=${BUILD_JOB_BUILD_NUMBER:?"Need to set BUILD_JOB_BUILD_NUMBER"}
        export JOB_URL=${JOB_URL:?"Need to set JOB_URL"}
        export WORKSPACE=${WORKSPACE:?"Need to set WORKSPACE"}

        if [ "$BUILD_JOB_NAME" = "chroma-reviews-el7" -o \
             "$distro" = "ssi-el7" -o \
             "$distro" = "el7" ] || \
           [[ $slave =~ 7.*\&\&ssi ]]; then
            if [[ $slave = rhel*\&\&ssi ]]; then
                export TEST_DISTRO_NAME=${TEST_DISTRO_NAME:-"rhel"}
            else
                export TEST_DISTRO_NAME=${TEST_DISTRO_NAME:-"el"}
            fi
            export JENKINS_DISTRO="el7"
        else
            export JENKINS_DISTRO="el6.4"
        fi
    else
        export WORKSPACE=$PWD/workspace
        mkdir -p $WORKSPACE
        export TEST_DISTRO_NAME=${TEST_DISTRO_NAME:-"el"}
        export JENKINS_DISTRO="el7"
    fi
    set_distro_vars "$JENKINS_DISTRO"

    export CLUSTER_CONFIG="cluster_cfg.json"

    export COPR_OWNER="managerforlustre"
    export COPR_PROJECT="manager-for-lustre"
    #LUSTRE_REVIEW_BUILD="12345"
    if [ -n "$LUSTRE_REVIEW_BUILD" ]; then
        BASE_URL="https://build.whamcloud.com/jobs-pub/lustre-reviews/configurations/axis-arch/\\\$basearch/axis-build_type"
        export LUSTRE_SERVER_URL="$BASE_URL/server/axis-distro/el7/axis-ib_stack/inkernel/builds/$LUSTRE_REVIEW_BUILD/archive/artifacts/"
        export LUSTRE_CLIENT_URL="$BASE_URL/client/axis-distro/el7/axis-ib_stack/inkernel/builds/$LUSTRE_REVIEW_BUILD/archive/artifacts/"
    else
        BASE_URL="https://downloads.hpdd.intel.com/public/lustre/lustre-2.10.3/el7/"
<<<<<<< HEAD
        export LUSTRE_SERVER_URL="$BASE_URL/patchless-ldiskfs-server/"
        export LUSTRE_CLIENT_URL="$BASE_URL/client/"
        # these should be determined from the above
        export LUSTRE_SERVER_REPO_FILE="/etc/yum.repos.d/downloads.hpdd.intel.com_public_lustre_lustre-2.10.3_el7_patchless-ldiskfs-server_.repo"
        export LUSTRE_CLIENT_REPO_FILE="/etc/yum.repos.d/downloads.hpdd.intel.com_public_lustre_lustre-2.10.3_el7_client_.repo"
=======
        export LUSTRE_SERVER_URL="$BASE_URL/server/"
        export LUSTRE_CLIENT_URL="$BASE_URL/client/"
>>>>>>> b5ece083
    fi
    LUSTRE_SERVER_REPO_FILE="/etc/yum.repos.d/$(echo "$LUSTRE_SERVER_URL" | sed -e 's/^.*:\/\///' -e 's/\/\/*/_/g').repo"
    LUSTRE_CLIENT_REPO_FILE="/etc/yum.repos.d/$(echo "$LUSTRE_CLIENT_URL" | sed -e 's/^.*:\/\///' -e 's/\/\/*/_/g').repo"
    export LUSTRE_SERVER_REPO_FILE LUSTRE_CLIENT_REPO_FILE
} # end of set_defaults()<|MERGE_RESOLUTION|>--- conflicted
+++ resolved
@@ -114,16 +114,8 @@
         export LUSTRE_CLIENT_URL="$BASE_URL/client/axis-distro/el7/axis-ib_stack/inkernel/builds/$LUSTRE_REVIEW_BUILD/archive/artifacts/"
     else
         BASE_URL="https://downloads.hpdd.intel.com/public/lustre/lustre-2.10.3/el7/"
-<<<<<<< HEAD
         export LUSTRE_SERVER_URL="$BASE_URL/patchless-ldiskfs-server/"
         export LUSTRE_CLIENT_URL="$BASE_URL/client/"
-        # these should be determined from the above
-        export LUSTRE_SERVER_REPO_FILE="/etc/yum.repos.d/downloads.hpdd.intel.com_public_lustre_lustre-2.10.3_el7_patchless-ldiskfs-server_.repo"
-        export LUSTRE_CLIENT_REPO_FILE="/etc/yum.repos.d/downloads.hpdd.intel.com_public_lustre_lustre-2.10.3_el7_client_.repo"
-=======
-        export LUSTRE_SERVER_URL="$BASE_URL/server/"
-        export LUSTRE_CLIENT_URL="$BASE_URL/client/"
->>>>>>> b5ece083
     fi
     LUSTRE_SERVER_REPO_FILE="/etc/yum.repos.d/$(echo "$LUSTRE_SERVER_URL" | sed -e 's/^.*:\/\///' -e 's/\/\/*/_/g').repo"
     LUSTRE_CLIENT_REPO_FILE="/etc/yum.repos.d/$(echo "$LUSTRE_CLIENT_URL" | sed -e 's/^.*:\/\///' -e 's/\/\/*/_/g').repo"
