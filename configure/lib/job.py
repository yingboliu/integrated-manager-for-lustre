--- conflicted
+++ resolved
@@ -113,22 +113,13 @@
         job_log.error(result_stderr)
     return result_code, result_stdout, result_stderr
 
-<<<<<<< HEAD
 
 class MkfsStep(Step):
     def _mkfs_command(self, target):
+        from hydra_agent.cmds import lustre
         from monitor.models import FilesystemMember
         from configure.models import ManagedMgs, ManagedMdt, ManagedOst
-        args = []
-=======
-from monitor.models import *
-from configure.models import *
-from hydra_agent.cmds import lustre
-
-class MkfsStep(Step):
-    def _mkfs_command(self, target):
         kwargs = {}
->>>>>>> db9a1319
         primary_mount = target.targetmount_set.get(primary = True)
 
         kwargs['target_types'] = {
@@ -175,6 +166,7 @@
 
 class MountStep(Step):
     def _mount_command(self, target_mount):
+        from hydra_agent.cmds import lustre
         assert(target_mount.block_device.path != None)
         return lustre.mount(device=target_mount.block_device.path,
                             dir=target_mount.mount_point)
@@ -218,6 +210,7 @@
         return True
 
     def run(self, kwargs):
+        from hydra_agent.cmds import lustre
         from monitor.models import Host
         host = Host.objects.get(id = kwargs['host_id'])
 
@@ -233,6 +226,7 @@
         return True
 
     def run(self, kwargs):
+        from hydra_agent.cmds import lustre
         from monitor.models import Host
         host = Host.objects.get(id = kwargs['host_id'])
 
@@ -248,6 +242,7 @@
         return True
 
     def run(self, kwargs):
+        from hydra_agent.cmds import lustre
         from monitor.models import Host
         host = Host.objects.get(id = kwargs['host_id'])
 
@@ -275,6 +270,7 @@
 
 class UnmountStep(Step):
     def _unmount_command(self, target_mount):
+        from hydra_agent.cmds import lustre
         return lustre.umount(dir=target_mount.mount_point)
 
     def is_idempotent(self):
