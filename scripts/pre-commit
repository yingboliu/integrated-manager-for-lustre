--- conflicted
+++ resolved
@@ -151,10 +151,6 @@
     while n < len(sys.argv):
         if sys.argv[n] == '--all-files':
             all_files = True
-<<<<<<< HEAD
-            n = n + 1
-=======
->>>>>>> f9549428
         elif sys.argv[n] == '--exclude':
             exclude.append(sys.argv[n + 1])
             n = n + 1
